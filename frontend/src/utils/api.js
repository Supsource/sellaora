const API_BASE_URL = '/api';

// Helper function to get auth token
export const getAuthToken = () => {
  return localStorage.getItem('token');
};

// Helper function to set auth token
export const setAuthToken = (token) => {
  localStorage.setItem('token', token);
};

// Helper function to remove auth token
export const removeAuthToken = () => {
  localStorage.removeItem('token');
};

// Helper function to make authenticated requests
const makeAuthenticatedRequest = async (url, options = {}) => {
  const token = getAuthToken();
  
  const headers = {
    'Content-Type': 'application/json',
    ...options.headers,
  };

  if (token) {
    headers.Authorization = `Bearer ${token}`;
  }

  const config = {
    ...options,
    headers,
  };

  const response = await fetch(`${API_BASE_URL}${url}`, config);
  
  if (!response.ok) {
    const errorData = await response.json().catch(() => ({ message: 'An error occurred' }));
    throw new Error(errorData.message || 'Request failed');
  }

  return response.json();
};

// Auth API functions
export const authAPI = {
  register: async (userData) => {
    const response = await fetch(`${API_BASE_URL}/auth/register`, {
      method: 'POST',
      headers: {
        'Content-Type': 'application/json',
      },
      body: JSON.stringify(userData),
    });

    if (!response.ok) {
      const errorData = await response.json();
      throw new Error(errorData.message || 'Registration failed');
    }

    return response.json();
  },

  login: async (credentials) => {
    const response = await fetch(`${API_BASE_URL}/auth/login`, {
      method: 'POST',
      headers: {
        'Content-Type': 'application/json',
      },
      body: JSON.stringify(credentials),
    });

    if (!response.ok) {
      const errorData = await response.json();
      throw new Error(errorData.message || 'Login failed');
    }

    return response.json();
  },

  getCurrentUser: async () => {
    return makeAuthenticatedRequest('/auth/me');
  },
};

// Store API functions
export const storeAPI = {
  createStore: async (storeData) => {
    return makeAuthenticatedRequest('/store', {
      method: 'POST',
      body: JSON.stringify(storeData),
    });
  },

  getUserStores: async () => {
    return makeAuthenticatedRequest('/store');
  },

  getStoreById: async (storeId) => {
    return makeAuthenticatedRequest(`/store/${storeId}`);
  },

  updateStore: async (storeId, updateData) => {
    return makeAuthenticatedRequest(`/store/${storeId}`, {
      method: 'PUT',
      body: JSON.stringify(updateData),
    });
  },

  deleteStore: async (storeId) => {
    return makeAuthenticatedRequest(`/store/${storeId}`, {
      method: 'DELETE',
    });
  },
  sendAIPrompt: async (storeId, prompt) => {
    return makeAuthenticatedRequest(`/store/${storeId}/ai-prompt`, {
      method: 'POST',
      body: JSON.stringify({ prompt }),
    });
  },
  approveStore: async (storeId) => {
    return makeAuthenticatedRequest(`/store/${storeId}/approve`, {
      method: 'PUT',
    });
  },
  chooseTheme: async (storeId, themeId) => {
    return makeAuthenticatedRequest(`/store/themes/choose`, {
      method: 'POST',
      body: JSON.stringify({ storeId, themeId }),
    });
  },
  getEditorData: async (storeId) => {
    return makeAuthenticatedRequest(`/store/${storeId}/editor`);
  },
  saveEditorUpdate: async (storeId, payload) => {
    return makeAuthenticatedRequest(`/store/${storeId}/editor-update`, {
      method: 'POST',
      body: JSON.stringify(payload),
    });
  },
};

// Product API functions
export const productAPI = {
  create: async (productData) => {
    return makeAuthenticatedRequest('/products', {
      method: 'POST',
      body: JSON.stringify(productData),
    });
  },

  listByStore: async (storeId, params = {}) => {
    const clean = Object.fromEntries(
      Object.entries(params).filter(([_, v]) => v !== undefined && v !== null && v !== '')
    );
    const query = new URLSearchParams(clean).toString();
    const qs = query ? `?${query}` : '';
    return makeAuthenticatedRequest(`/products/${storeId}${qs}`);
  },

  getById: async (id) => {
    return makeAuthenticatedRequest(`/products/item/${id}`);
  },

  update: async (id, updateData) => {
    return makeAuthenticatedRequest(`/products/${id}`, {
      method: 'PUT',
      body: JSON.stringify(updateData),
    });
  },

  remove: async (id) => {
    return makeAuthenticatedRequest(`/products/${id}`, {
      method: 'DELETE',
    });
  },
  bulkAction: async (action, ids) => {
    return makeAuthenticatedRequest('/products/bulk', {
      method: 'POST',
      body: JSON.stringify({ action, ids }),
    });
  },
};

<<<<<<< HEAD
// Team API functions
export const teamAPI = {
  createTeam: async (name) => {
    return makeAuthenticatedRequest('/teams', {
      method: 'POST',
      body: JSON.stringify({ name }),
    });
  },
  myTeams: async () => {
    return makeAuthenticatedRequest('/teams/my');
  },
  listMembers: async (teamId) => {
    return makeAuthenticatedRequest(`/teams/${teamId}/members`);
  },
  invite: async (teamId, { email, role }) => {
    return makeAuthenticatedRequest(`/teams/${teamId}/invites`, {
      method: 'POST',
      body: JSON.stringify({ email, role }),
    });
  },
  acceptInvite: async (token) => {
    return makeAuthenticatedRequest('/teams/invites/accept', {
      method: 'POST',
      body: JSON.stringify({ token }),
    });
  },
  updateMember: async (teamId, userId, payload) => {
    return makeAuthenticatedRequest(`/teams/${teamId}/members/${userId}`, {
      method: 'PUT',
      body: JSON.stringify(payload),
    });
  },
  removeMember: async (teamId, userId) => {
    return makeAuthenticatedRequest(`/teams/${teamId}/members/${userId}`, {
      method: 'DELETE',
    });
  },
};

export default { authAPI, storeAPI, productAPI, teamAPI };
=======
// Image upload API functions
export const uploadAPI = {
  uploadImages: async (files) => {
    const formData = new FormData();
    
    // Add multiple files to FormData
    if (Array.isArray(files)) {
      files.forEach(file => {
        formData.append('images', file);
      });
    } else {
      formData.append('images', files);
    }

    const token = getAuthToken();
    const response = await fetch(`${API_BASE_URL}/upload/images`, {
      method: 'POST',
      headers: {
        'Authorization': token ? `Bearer ${token}` : ''
        // Don't set Content-Type for FormData, let browser handle it
      },
      body: formData,
    });
    
    if (!response.ok) {
      const errorData = await response.json().catch(() => ({ message: 'Upload failed' }));
      throw new Error(errorData.message || 'Upload failed');
    }
    
    return response.json();
  },
  
  uploadSingleImage: async (file) => {
    const formData = new FormData();
    formData.append('image', file);

    const token = getAuthToken();
    const response = await fetch(`${API_BASE_URL}/upload/single-image`, {
      method: 'POST',
      headers: {
        'Authorization': token ? `Bearer ${token}` : ''
      },
      body: formData,
    });
    
    if (!response.ok) {
      const errorData = await response.json().catch(() => ({ message: 'Upload failed' }));
      throw new Error(errorData.message || 'Upload failed');
    }
    
    return response.json();
  },
  
  deleteImages: async (imageUrls = [], publicIds = []) => {
    return makeAuthenticatedRequest('/upload/images', {
      method: 'DELETE',
      body: JSON.stringify({ imageUrls, publicIds }),
    });
  },
  
  checkHealth: async () => {
    const response = await fetch(`${API_BASE_URL}/upload/health`);
    if (!response.ok) {
      throw new Error('Health check failed');
    }
    return response.json();
  },
};

export default { authAPI, storeAPI, productAPI, uploadAPI };
>>>>>>> bf4bd47e
<|MERGE_RESOLUTION|>--- conflicted
+++ resolved
@@ -183,7 +183,6 @@
   },
 };
 
-<<<<<<< HEAD
 // Team API functions
 export const teamAPI = {
   createTeam: async (name) => {
@@ -224,7 +223,6 @@
 };
 
 export default { authAPI, storeAPI, productAPI, teamAPI };
-=======
 // Image upload API functions
 export const uploadAPI = {
   uploadImages: async (files) => {
@@ -294,5 +292,4 @@
   },
 };
 
-export default { authAPI, storeAPI, productAPI, uploadAPI };
->>>>>>> bf4bd47e
+export default { authAPI, storeAPI, productAPI, uploadAPI };